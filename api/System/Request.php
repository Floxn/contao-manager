--- conflicted
+++ resolved
@@ -157,24 +157,16 @@
 
     private function createStreamContext($url, array $options = [])
     {
-<<<<<<< HEAD
-        if (isset($options['http']['header']) && !is_array($options['http']['header'])) {
-=======
         $tlsDefaults = $this->getTlsDefaults($options);
         $options = array_replace_recursive($tlsDefaults, $options);
 
         if (isset($options['http']['header']) && !\is_array($options['http']['header'])) {
->>>>>>> fb2ae39a
             $options['http']['header'] = [$options['http']['header']];
         }
 
         $options['http']['header'][] = sprintf(
             'User-Agent: Contao Manager/%s (%s; %s; %s%s)',
-<<<<<<< HEAD
             $this->kernel->getVersion() === ('@'.'package_version'.'@') ? 'source' : $this->kernel->getVersion(),
-=======
-            $this->kernel->getVersion() === '@'.'package_version'.'@' ? 'source' : $this->kernel->getVersion(),
->>>>>>> fb2ae39a
             function_exists('php_uname') ? php_uname('s') : 'Unknown',
             function_exists('php_uname') ? php_uname('r') : 'Unknown',
             PHP_VERSION,
