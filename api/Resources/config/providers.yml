--- conflicted
+++ resolved
@@ -35,9 +35,7 @@
     website: www.strato.de
     last_update: 2017-05-31
     issues: [memory]
-<<<<<<< HEAD
 
-=======
 serverdomain.org:
     name: WebhostOne GmbH
     website: www.webhostone.de
@@ -46,7 +44,7 @@
     php:
         - /usr/bin/php{major}{minor}
         - /usr/bin/php
->>>>>>> 0e3314c8
+
 sui-inter.net:
     name: Metanet AG
     website: www.metanet.ch
